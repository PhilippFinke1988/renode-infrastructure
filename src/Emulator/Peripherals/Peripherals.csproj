<?xml version="1.0" encoding="utf-8"?>
<Project DefaultTargets="Build" ToolsVersion="4.0" xmlns="http://schemas.microsoft.com/developer/msbuild/2003">
  <PropertyGroup>
    <Configuration Condition=" '$(Configuration)' == '' ">Debug</Configuration>
    <Platform Condition=" '$(Platform)' == '' ">AnyCPU</Platform>
    <ProjectGuid>{66400796-0C5B-4386-A859-50A2AC3F3DB7}</ProjectGuid>
    <OutputType>Library</OutputType>
    <RootNamespace>Antmicro.Renode</RootNamespace>
    <AssemblyName>Renode-peripherals</AssemblyName>
    <TargetFrameworkVersion>v4.5</TargetFrameworkVersion>
    <ProductVersion>8.0.30703</ProductVersion>
    <SchemaVersion>2.0</SchemaVersion>
    <PropertiesLocation>..\..\..\..\..\output\properties.csproj</PropertiesLocation>
  </PropertyGroup>
  <Import Project="$(PropertiesLocation)" />
  <PropertyGroup Condition=" '$(Configuration)|$(Platform)' == 'Debug|AnyCPU' ">
    <LangVersion>7</LangVersion>
    <DebugSymbols>true</DebugSymbols>
    <DebugType>full</DebugType>
    <Optimize>false</Optimize>
    <OutputPath>bin\Debug</OutputPath>
    <DefineConstants>DEBUG;$(DefineConstants)</DefineConstants>
    <ErrorReport>prompt</ErrorReport>
    <WarningLevel>4</WarningLevel>
    <ConsolePause>false</ConsolePause>
    <AllowUnsafeBlocks>true</AllowUnsafeBlocks>
  </PropertyGroup>
  <PropertyGroup Condition=" '$(Configuration)|$(Platform)' == 'Release|AnyCPU' ">
    <LangVersion>7</LangVersion>
    <DebugType>none</DebugType>
    <Optimize>true</Optimize>
    <OutputPath>bin\Release</OutputPath>
    <ErrorReport>prompt</ErrorReport>
    <WarningLevel>4</WarningLevel>
    <ConsolePause>false</ConsolePause>
    <AllowUnsafeBlocks>true</AllowUnsafeBlocks>
  </PropertyGroup>
  <ItemGroup>
    <Reference Include="System" />
    <Reference Include="Mono.Posix" Condition=" $(CurrentPlatform) != 'Windows'" />
    <Reference Include="System.Drawing" />
    <Reference Include="System.Xml" />
    <Reference Include="Microsoft.CSharp" />
  </ItemGroup>
  <ItemGroup>
    <Compile Include="Peripherals\Timers\EFR32_RTCC.cs" />
    <Compile Include="Peripherals\Timers\EFR32_Timer.cs" />
    <Compile Include="Peripherals\Timers\LiteX_CPUTimer.cs" />
    <Compile Include="Peripherals\Timers\LiteX_Timer.cs" />
    <Compile Include="Peripherals\Timers\LiteX_Timer_64bit.cs" />
    <Compile Include="Peripherals\USB\MPFS_USB.cs" />
    <Compile Include="Peripherals\USB\USBPendrive.cs" />
    <Compile Include="Peripherals\Timers\MPFS_RTC.cs" />
    <Compile Include="Peripherals\Timers\MPFS_Watchdog.cs" />
    <Compile Include="Peripherals\SD\MPFS_SDController.cs" />
    <Compile Include="Peripherals\SPI\MPFS_QSPI.cs" />
    <Compile Include="Peripherals\SPI\CC2538_SSI.cs" />
    <Compile Include="Peripherals\SPI\Micron_MT25Q.cs" />
    <Compile Include="Peripherals\MTD\CFIFlash.cs" />
    <Compile Include="Peripherals\UART\NS16550.cs" />
    <Compile Include="Peripherals\UART\AxiUartLite.cs" />
    <Compile Include="Peripherals\Input\AntMouse.cs" />
    <Compile Include="Peripherals\MTD\CFIFlashExtensions.cs" />
    <Compile Include="Peripherals\MTD\CC2538FlashController.cs" />
    <Compile Include="Peripherals\Input\PS2Keyboard.cs" />
    <Compile Include="Peripherals\Input\PS2Mouse.cs" />
    <Compile Include="Peripherals\MTD\ISPIFlash.cs" />
    <Compile Include="Peripherals\MTD\DummySPIFlash.cs" />
    <Compile Include="Peripherals\Miscellaneous\LED.cs" />
    <Compile Include="Peripherals\Miscellaneous\MPFS_Sysreg.cs" />
    <Compile Include="Peripherals\Miscellaneous\MPFS_DDRMock.cs" />
    <Compile Include="Peripherals\Memory\ArrayMemory.cs" />
    <Compile Include="Peripherals\Memory\ArrayMemoryWithReadonlys.cs" />
    <Compile Include="Peripherals\Miscellaneous\EmulatorController.cs" />
    <Compile Include="Peripherals\IRQControllers\PL190.cs" />
    <Compile Include="Peripherals\IRQControllers\SIC.cs" />
    <Compile Include="Peripherals\IRQControllers\EOSS3_IntrCtrl.cs" />
    <Compile Include="Peripherals\Cache\PL310.cs" />
    <Compile Include="Peripherals\IRQControllers\EXTI.cs" />
    <Compile Include="Peripherals\DMA\STM32DMA.cs" />
    <Compile Include="Peripherals\DMA\UDMA.cs" />
    <Compile Include="Peripherals\DMA\MPFS_PDMA.cs" />
    <Compile Include="Peripherals\DMA\STM32LDMA.cs" />
    <Compile Include="Peripherals\Miscellaneous\ArmSysCtl.cs" />
    <Compile Include="Peripherals\DMA\OmapDma.cs" />
    <Compile Include="Peripherals\EfmSystemDevice.cs" />
    <Compile Include="Peripherals\UART\GaislerUART.cs" />
    <Compile Include="Peripherals\Bus\GaislerAHBPlugAndPlayInfo.cs" />
    <Compile Include="Peripherals\Bus\GaislerAHBPlugAndPlayRecord.cs" />
    <Compile Include="Peripherals\Bus\GaislerAPBController.cs" />
    <Compile Include="Peripherals\Bus\IGaislerAHB.cs" />
    <Compile Include="Peripherals\Bus\GaislerAPBPlugAndPlayRecord.cs" />
    <Compile Include="Peripherals\Bus\IGaislerAPB.cs" />
    <Compile Include="Peripherals\Network\GaislerEth.cs" />
    <Compile Include="Peripherals\MemoryControllers\ESAMemoryController.cs" />
    <Compile Include="Peripherals\IRQControllers\GaislerMIC.cs" />
    <Compile Include="Peripherals\Timers\GaislerGPTimer.cs" />
    <Compile Include="Peripherals\GPIOPort\GaislerGPIO.cs" />
    <Compile Include="Peripherals\Timers\TegraTimer.cs" />
    <Compile Include="Peripherals\Timers\OMAP_GPTimer.cs" />
    <Compile Include="Peripherals\Timers\STM32_Timer.cs" />
    <Compile Include="Peripherals\Timers\SP804.cs" />
    <Compile Include="Peripherals\Timers\EOSS3_SimplePeriodicTimer.cs" />
    <Compile Include="Peripherals\Timers\CadenceTTC.cs" />
    <Compile Include="Peripherals\UART\STM32_UART.cs" />
    <Compile Include="Peripherals\UART\STM32W_UART.cs" />
    <Compile Include="Peripherals\UART\EFM32_UART.cs" />
    <Compile Include="Peripherals\SD\SDHCI.cs" />
    <Compile Include="Peripherals\USBDeprecated\PortStatusAndControlRegister.cs" />
    <Compile Include="Peripherals\USBDeprecated\USBDescriptor.cs" />
    <Compile Include="Peripherals\USBDeprecated\DescriptorType.cs" />
    <Compile Include="Peripherals\USBDeprecated\IUSBHub.cs" />
    <Compile Include="Peripherals\USBDeprecated\DummyUSBDevice.cs" />
    <Compile Include="Peripherals\USBDeprecated\USBRequestException.cs" />
    <Compile Include="Peripherals\USBDeprecated\USBEthernetEmulationModelDevice.cs" />
    <Compile Include="Peripherals\USBDeprecated\USBCommunicationClass.cs" />
    <Compile Include="Peripherals\USBDeprecated\USBEthernetControlModelDevicesSubclass.cs" />
    <Compile Include="Peripherals\USBDeprecated\USBEthernetControlModelDevice.cs" />
    <Compile Include="Peripherals\USBDeprecated\USBLanguageID.cs" />
    <Compile Include="Peripherals\USBDeprecated\USBRequestType.cs" />
    <Compile Include="Peripherals\USBDeprecated\SMSC9500.cs" />
    <Compile Include="Peripherals\USBDeprecated\USBSetupPacket.cs" />
    <Compile Include="Peripherals\USBDeprecated\PortStatusAndControlRegisterChanges.cs" />
    <Compile Include="Peripherals\PCI\VersatilePCI.cs" />
    <Compile Include="Peripherals\PCI\MPFS_PCIe.cs" />
    <Compile Include="Peripherals\PCI\PCIeMemory.cs" />
    <Compile Include="Peripherals\PCI\PIIX.cs" />
    <Compile Include="Peripherals\PCI\PCIHost_Bridge.cs" />
    <Compile Include="Peripherals\SPI\FakeEfmSPITransmitter.cs" />
    <Compile Include="Peripherals\UART\LEUART.cs" />
    <Compile Include="Peripherals\USBDeprecated\MassStorage.cs" />
    <Compile Include="Peripherals\Network\KS8851.cs" />
    <Compile Include="Peripherals\SPI\UARTToSpiConverter.cs" />
    <Compile Include="Peripherals\USBDeprecated\IUSBPeripheral.cs" />
    <Compile Include="Peripherals\USBDeprecated\SCSI.cs" />
    <Compile Include="Peripherals\Video\TegraSyncpts.cs" />
    <Compile Include="Peripherals\Video\VybridDCU.cs" />
    <Compile Include="Peripherals\Video\PL110.cs" />
    <Compile Include="Peripherals\Video\TegraDisplay.cs" />
    <Compile Include="Peripherals\Network\SMC91X.cs" />
    <Compile Include="Peripherals\I2C\XIIC.cs" />
    <Compile Include="Peripherals\I2C\VybridI2C.cs" />
    <Compile Include="Peripherals\I2C\OpenCoresI2C.cs" />
    <Compile Include="Peripherals\Wireless\EmberRadio.cs" />
    <Compile Include="Peripherals\Wireless\NRF52840_Radio.cs" />
    <Compile Include="Peripherals\USBDeprecated\ISP1761.cs" />
    <Compile Include="Peripherals\Timers\PL031.cs" />
    <Compile Include="Peripherals\USBDeprecated\IUSBHubBase.cs" />
    <Compile Include="Peripherals\USBDeprecated\USBPacket.cs" />
    <Compile Include="Peripherals\CAN\STMCAN.cs" />
    <Compile Include="Peripherals\CAN\MPFS_CAN.cs" />
    <Compile Include="Peripherals\USBDeprecated\EHCIHostController.cs" />
    <Compile Include="Peripherals\Timers\TegraUsecTimer.cs" />
    <Compile Include="Peripherals\I2C\TegraI2CController.cs" />
    <Compile Include="Peripherals\I2C\TegraDVC.cs" />
    <Compile Include="Peripherals\I2C\LM95245.cs" />
    <Compile Include="Peripherals\Input\FT5x06.cs" />
    <Compile Include="Peripherals\IRQControllers\AIC.cs" />
    <Compile Include="Peripherals\USBDeprecated\MassStorageExtensions.cs" />
    <Compile Include="Peripherals\Input\PL050.cs" />
    <Compile Include="Peripherals\USBDeprecated\USBMouse.cs" />
    <Compile Include="Peripherals\USBDeprecated\USBKeyboard.cs" />
    <Compile Include="Peripherals\I2C\EFM32GGI2CController.cs" />
    <Compile Include="Peripherals\Sensors\BMP180.cs" />
    <Compile Include="Peripherals\I2C\BMA180.cs" />
    <Compile Include="Peripherals\I2C\SHT21.cs" />
    <Compile Include="Peripherals\I2C\BMC050.cs" />
    <Compile Include="Peripherals\Miscellaneous\Button.cs" />
    <Compile Include="Peripherals\Network\SynopsysEthernetMAC.cs" />
    <Compile Include="Peripherals\SPI\XilinxQSPI.cs" />
    <Compile Include="Peripherals\SPI\HiFive_SPI.cs" />
    <Compile Include="Peripherals\IRQControllers\MSCM.cs" />
    <Compile Include="Peripherals\Miscellaneous\SEMA4.cs" />
    <Compile Include="Peripherals\MTD\FSLNAND.cs" />
    <Compile Include="Peripherals\UART\PL011.cs" />
    <Compile Include="Peripherals\UART\PULP_STDOUT.cs" />
    <Compile Include="Peripherals\Input\FusionF0710A.cs" />
    <Compile Include="Peripherals\Input\AR1021.cs" />
    <Compile Include="Peripherals\Miscellaneous\PrimeCellIDHelper.cs" />
    <Compile Include="Peripherals\SPI\STM32SPI.cs" />
    <Compile Include="Peripherals\Timers\CC2538Watchdog.cs" />
    <Compile Include="Peripherals\USBDeprecated\USBDeviceSpeed.cs" />
    <Compile Include="Peripherals\GPIOPort\EFMGPIOPort.cs" />
    <Compile Include="Peripherals\GPIOPort\STM32F4GPIOPort_old.cs" />
    <Compile Include="Peripherals\GPIOPort\STM32_GPIOPort.cs" />
    <Compile Include="Peripherals\GPIOPort\STM32F1GPIOPort.cs" />
    <Compile Include="Peripherals\GPIOPort\VybridGPIOPort.cs" />
    <Compile Include="Peripherals\GPIOPort\XilinxGPIOPS.cs" />
    <Compile Include="Peripherals\USBDeprecated\USBTablet.cs" />
    <Compile Include="Peripherals\GPIOPort\Emios.cs" />
    <Compile Include="Peripherals\IRQControllers\MPC5567_INTC.cs" />
    <Compile Include="Peripherals\UART\MPC5567_UART.cs" />
    <Compile Include="Peripherals\Timers\CC2538SleepTimer.cs" />
    <Compile Include="Peripherals\USBDeprecated\Ulpi.cs" />
    <Compile Include="Peripherals\SD\SunxiMMC.cs" />
    <Compile Include="Peripherals\Timers\SunxiHighSpeedTimer.cs" />
    <Compile Include="Peripherals\SD\MMCController.cs" />
    <Compile Include="Peripherals\SD\SDCard.cs" />
    <Compile Include="Peripherals\SD\DeprecatedSDCard.cs" />
    <Compile Include="Peripherals\SD\SDCardExtensions.cs" />
    <Compile Include="Peripherals\Timers\SunxiTimer.cs" />
    <Compile Include="Peripherals\Timers\TexasInstrumentsTimer.cs" />
    <Compile Include="Peripherals\IRQControllers\AINTC.cs" />
    <Compile Include="Peripherals\I2C\STM32F4_I2C.cs" />
    <Compile Include="Peripherals\Timers\STM32F4_RTC.cs" />
    <Compile Include="Peripherals\Miscellaneous\BitBanding.cs">
      <DependentUpon>BitBanding.tt</DependentUpon>
    </Compile>
    <Compile Include="Peripherals\USBDeprecated\UsbHub.cs" />
    <Compile Include="Peripherals\UART\CadenceUart.cs" />
    <Compile Include="Peripherals\UART\Atmel91DebugUnit.cs" />
    <Compile Include="Peripherals\UART\ImxUart.cs" />
    <Compile Include="Peripherals\Timers\Atmel91SystemTimer.cs" />
    <Compile Include="Peripherals\Timers\PeriodicInterruptTimer.cs" />
    <Compile Include="Peripherals\Network\FastEthernetController.cs" />
    <Compile Include="Peripherals\DMA\TegraDma.cs" />
    <Compile Include="Peripherals\DMA\VybridDma.cs" />
    <Compile Include="Peripherals\DMA\TegraDmaHost1X.cs" />
    <Compile Include="Peripherals\Timers\Efm32Timer.cs" />
    <Compile Include="Peripherals\Timers\STM32L_RTC.cs" />
    <Compile Include="Peripherals\UART\AppUart.cs" />
    <Compile Include="Peripherals\UART\STM32F7_USART.cs" />
    <Compile Include="Peripherals\DMA\Dma2DColorMode.cs" />
    <Compile Include="Peripherals\DMA\STM32DMA2D.cs" />
    <Compile Include="Peripherals\Video\STM32LTDC.cs" />
    <Compile Include="Peripherals\Wireless\CC2538\InterruptRegister.cs" />
    <Compile Include="Peripherals\Wireless\CC2538\InterruptSource.cs" />
    <Compile Include="Peripherals\Wireless\CC2538RF.cs" />
    <Compile Include="Peripherals\Wireless\AT86RF233.cs" />
    <Compile Include="Peripherals\I2C\STM32F7_I2C.cs" />
    <Compile Include="Peripherals\Input\FT5336.cs" />
    <Compile Include="Peripherals\Miscellaneous\STM32_SYSCFG.cs" />
    <Compile Include="Peripherals\Wireless\IEEE802_15_4\Frame.cs" />
    <Compile Include="Peripherals\Wireless\IEEE802_15_4\FrameType.cs" />
    <Compile Include="Peripherals\Wireless\IEEE802_15_4\AddressingMode.cs" />
    <Compile Include="Peripherals\Wireless\IEEE802_15_4\AddressInformation.cs" />
    <Compile Include="Peripherals\Wireless\IEEE802_15_4\Address.cs" />
    <Compile Include="Peripherals\SPI\Quark_SPI.cs" />
    <Compile Include="Peripherals\Network\ENC28J60.cs" />
    <Compile Include="Peripherals\Sensors\MC3635.cs" />
    <Compile Include="Peripherals\Sensors\TI_LM74.cs" />
    <Compile Include="Peripherals\GPIOPort\Quark_GPIOController.cs" />
    <Compile Include="Peripherals\GPIOPort\Quark_PWM.cs" />
    <Compile Include="Peripherals\GPIOPort\HiFive_PWM.cs" />
    <Compile Include="Peripherals\Wireless\CC2520.cs" />
    <Compile Include="Peripherals\Wireless\CC1200.cs" />
    <Compile Include="Peripherals\Miscellaneous\CC2538_Cryptoprocessor.cs" />
    <Compile Include="Peripherals\GPIOPort\EFR32_GPIOPort.cs" />
    <Compile Include="Peripherals\I2C\EFR32_I2CController.cs" />
    <Compile Include="Peripherals\UART\EFR32_USART.cs" />
    <Compile Include="Peripherals\Sensors\MAX6682MUA.cs" />
    <Compile Include="Peripherals\Sensors\SI70xx.cs" />
    <Compile Include="Peripherals\CPU\TranslationCPU.cs" />
    <Compile Include="Peripherals\CPU\CpuBitness.cs" />
    <Compile Include="Peripherals\CPU\Disassembler\IDisassembler.cs" />
    <Compile Include="Peripherals\CPU\Disassembler\IDisassemblable.cs" />
    <Compile Include="Peripherals\CPU\Disassembler\DisassemblerManager.cs" />
    <Compile Include="Peripherals\CPU\Disassembler\DisassemblyEngine.cs" />
    <Compile Include="Peripherals\CPU\Registers\IRegisters.cs" />
    <Compile Include="Peripherals\CPU\CpuAbortException.cs" />
    <Compile Include="Peripherals\CPU\Registers\RegistersGroup.cs" />
    <Compile Include="Peripherals\UART\SemihostingUart.cs" />
    <Compile Include="..\Cores\Common\RegisterEnumParser.cs">
      <DependentUpon>RegisterEnumParser.tt</DependentUpon>
    </Compile>
    <Compile Include="Peripherals\CPU\Disassembler\DisassemblerAttribtue.cs" />
    <Compile Include="Peripherals\GPIOPort\MiV_CoreGPIO.cs" />
    <Compile Include="Peripherals\Timers\MiV_CoreTimer.cs" />
    <Compile Include="Peripherals\UART\MiV_CoreUART.cs" />
    <Compile Include="Peripherals\UART\LiteX_UART.cs" />
    <Compile Include="Peripherals\UART\LiteX_UART_64bit.cs" />
    <Compile Include="Peripherals\Network\LiteX_Ethernet.cs" />
    <Compile Include="Peripherals\UART\PicoSoC_SimpleUART.cs" />
    <Compile Include="Peripherals\Sensors\DummySensor.cs" />
    <Compile Include="Peripherals\Miscellaneous\Quark_SystemControlSubsystem.cs" />
    <Compile Include="Peripherals\UART\SiFive_UART.cs" />
    <Compile Include="Peripherals\UART\SAM_USART.cs" />
    <Compile Include="Peripherals\UART\Potato_UART.cs" />
    <Compile Include="Peripherals\GPIOPort\SiFive_GPIO.cs" />
    <Compile Include="Peripherals\Miscellaneous\SiLabs\EFM32xG1xBDeviceInformation.cs" />
    <Compile Include="Peripherals\Miscellaneous\SiLabs\EFM32xGDeviceInformation.cs" />
    <Compile Include="Peripherals\Miscellaneous\SiLabs\EFR32DeviceInformation.cs" />
    <Compile Include="Peripherals\Miscellaneous\SiLabs\EZR32DeviceInformation.cs" />
    <Compile Include="Peripherals\Miscellaneous\SiLabs\DeviceFamily.cs" />
    <Compile Include="Peripherals\Miscellaneous\SiLabs\DeviceInformation.cs" />
    <Compile Include="Peripherals\Miscellaneous\SiLabs\EFR32_GPCRC.cs" />
    <Compile Include="Peripherals\Network\CadenceGEM.cs" />
    <Compile Include="Peripherals\GPIOPort\MPFS_GPIO.cs" />
    <Compile Include="Peripherals\MTD\MPFS_eNVM.cs" />
    <Compile Include="Peripherals\SPI\MPFS_SPI.cs" />
    <Compile Include="Peripherals\Timers\MPFS_Timer.cs" />
    <Compile Include="Peripherals\I2C\MPFS_I2C.cs" />
    <Compile Include="Peripherals\USB\USBMouse.cs" />
    <Compile Include="Peripherals\Miscellaneous\STM32F4_RNG.cs" />
    <Compile Include="Peripherals\UART\Murax_UART.cs" />
    <Compile Include="Peripherals\Timers\Murax_Timer.cs" />
    <Compile Include="Peripherals\GPIOPort\Murax_GPIO.cs" />
    <Compile Include="Peripherals\Miscellaneous\SAM_TRNG.cs" />
    <Compile Include="Peripherals\UART\LowPower_UART.cs" />
    <Compile Include="Peripherals\Timers\LowPower_Timer.cs" />
    <Compile Include="Peripherals\EtherBoneBridge.cs" />
    <Compile Include="Peripherals\SPI\LiteX_SPI_Flash.cs" />
    <Compile Include="Peripherals\GPIOPort\LiteX_ControlAndStatus.cs" />
    <Compile Include="Peripherals\GPIOPort\LiteX_GPIO.cs" />
    <Compile Include="Peripherals\SPI\LiteX_SPI.cs" />
    <Compile Include="Peripherals\SD\SDCapacity.cs" />
    <Compile Include="Peripherals\MTD\EFR32xg13FlashController.cs" />
    <Compile Include="Peripherals\USB\ValentyUSB.cs" />
    <Compile Include="Peripherals\I2C\LiteX_I2C.cs" />
    <Compile Include="Peripherals\I2C\LiteX_I2C_Zephyr.cs" />
    <Compile Include="Peripherals\SPI\PicoRV_SPI.cs" />
    <Compile Include="Peripherals\Video\LiteX_Framebuffer.cs" />
    <Compile Include="Peripherals\USB\USBKeyboard.cs" />
    <Compile Include="Peripherals\Wireless\IEEE802_15_4\PHYHeader802154.cs" />
    <Compile Include="Peripherals\SPI\MAX3421E.cs" />
    <Compile Include="Peripherals\GPIOPort\CC2538_GPIO.cs" />
    <Compile Include="Peripherals\Miscellaneous\LiteX_SoC_Controller.cs" />
    <Compile Include="Peripherals\Miscellaneous\LiteX_SoC_Controller_CSR32.cs" />
    <Compile Include="Peripherals\SPI\DesignWare_SPI.cs" />
    <Compile Include="Peripherals\Miscellaneous\LiteX_MMCM.cs" />
    <Compile Include="Peripherals\Analog\EOSS3_ADC.cs" />
<<<<<<< HEAD
    <Compile Include="Peripherals\Analog\STM32F0_ADC.cs" />
    <Compile Include="Peripherals\Analog\Xilinx_XADC.cs" />
=======
    <Compile Include="Peripherals\Analog\STM32_ADC.cs" />
>>>>>>> 340f3a72
    <Compile Include="Peripherals\DMA\EOSS3_SPI_DMA.cs" />
    <Compile Include="Peripherals\Miscellaneous\EOSS3_PacketFIFO.cs" />
    <Compile Include="Peripherals\Miscellaneous\EOSS3_FlexibleFusionEngine.cs" />
    <Compile Include="Peripherals\DMA\EOSS3_SystemDMABridge.cs" />
    <Compile Include="Peripherals\Sensors\ADXL345.cs" />
    <Compile Include="Peripherals\SD\LiteSDCard.cs" />
    <Compile Include="Peripherals\SD\LiteSDCard_CSR32.cs" />
    <Compile Include="Peripherals\Sensors\PAC1934.cs" />
    <Compile Include="Peripherals\Sound\LiteX_I2S.cs" />
    <Compile Include="Peripherals\Sound\LiteX_I2S_Master.cs" />
    <Compile Include="Peripherals\Sound\LiteX_I2S_Slave.cs" />
    <Compile Include="Peripherals\Sound\NRF52840_I2S.cs" />
    <Compile Include="Peripherals\Sound\NRF52840_PDM.cs" />
    <Compile Include="Peripherals\UART\K6xF_UART.cs" />
    <Compile Include="Peripherals\Miscellaneous\K6xF_MCG.cs" />
    <Compile Include="Peripherals\Miscellaneous\K6xF_RNG.cs" />
    <Compile Include="Peripherals\Network\K6xF_Ethernet.cs" />
    <Compile Include="Peripherals\Miscellaneous\K6xF_SIM.cs" />
    <Compile Include="Peripherals\UART\NRF52840_UART.cs" />
    <Compile Include="Peripherals\ATAPI\ATAPI.cs" />
    <Compile Include="Peripherals\ATAPI\CDROM.cs" />
    <Compile Include="Peripherals\Miscellaneous\STM32F4_RCC.cs" />
    <Compile Include="Peripherals\Miscellaneous\NRF52840_CLOCK.cs" />
    <Compile Include="Peripherals\Miscellaneous\NRF52840_PPI.cs" />
    <Compile Include="Peripherals\Miscellaneous\NRF52840_RNG.cs" />
    <Compile Include="Peripherals\Miscellaneous\INRFEventProvider.cs" />
    <Compile Include="Peripherals\Timers\NRF52840_RTC.cs" />
    <Compile Include="Peripherals\GPIOPort\LPC43xx_GPIO.cs" />
    <Compile Include="Peripherals\Miscellaneous\SevenSegmentsDisplay.cs" />
    <Compile Include="Peripherals\GPIOPort\NRF52840_GPIO.cs" />
    <Compile Include="Peripherals\GPIOPort\NRF52840_GPIOTasksEvents.cs" />
    <Compile Include="Peripherals\SPI\NRF52840_SPI.cs" />
    <Compile Include="Peripherals\Sensors\ADXL372.cs" />
    <Compile Include="Peripherals\I2C\NRF52840_I2C.cs" />
    <Compile Include="Peripherals\Sensors\LSM9DS1_IMU.cs" />
    <Compile Include="Peripherals\Sensors\LSM9DS1_Magnetic.cs" />
    <Compile Include="Peripherals\Sensors\ST_I2CSensorBase.cs" />
    <Compile Include="Peripherals\Sensors\LSM330_Accelerometer.cs" />
    <Compile Include="Peripherals\Sensors\LSM330_Gyroscope.cs" />
    <Compile Include="Peripherals\Timers\NRF52840_Timer.cs" />
    <Compile Include="Peripherals\Sensors\ArduCAMMini2MPPlus.cs" />
    <Compile Include="Peripherals\Sensors\OV2640.cs" />
    <Compile Include="Peripherals\Sensors\LIS2DS12.cs" />
    <Compile Include="Peripherals\Sensors\LSM303DLHC_Accelerometer.cs" />
    <Compile Include="Peripherals\Sensors\LSM303DLHC_Gyroscope.cs" />
    <Compile Include="Peripherals\Timers\PULP_Timer.cs" />
    <Compile Include="Peripherals\UART\PULP_uDMA_UART.cs" />
    <Compile Include="Peripherals\GPIOPort\PULP_APB_GPIO.cs" />
    <Compile Include="Peripherals\GPIOPort\OpenTitan_GPIO.cs" />
    <Compile Include="Peripherals\Sound\PULP_I2S.cs" />
    <Compile Include="Peripherals\Mocks\EchoI2CDevice.cs" />
    <Compile Include="Peripherals\I2C\PULP_uDMA_I2C.cs" />
    <Compile Include="Peripherals\SPI\PULP_uDMA_SPI.cs" />
    <Compile Include="Peripherals\Mocks\DummySPISlave.cs" />
    <Compile Include="Peripherals\SD\PULP_uDMA_SDIO.cs" />
    <Compile Include="Peripherals\Sensors\PULP_uDMA_Camera.cs" />
    <Compile Include="Peripherals\Sensors\HM01B0.cs" />
    <Compile Include="Peripherals\Sound\EOSS3_Voice.cs" />
    <Compile Include="Peripherals\Network\LiteX_Ethernet_CSR32.cs" />
    <Compile Include="Peripherals\Timers\LiteX_Timer_CSR32.cs" />
    <Compile Include="Peripherals\Miscellaneous\OpenTitan_VerilatorSwTestStatus.cs" />
    <Compile Include="Peripherals\Miscellaneous\OpenTitan_PowerManager.cs" />
    <Compile Include="Peripherals\Miscellaneous\OpenTitan_HMAC.cs" />
    <Compile Include="Peripherals\GPIOPort\IMXRT_GPIO.cs" />
    <Compile Include="Peripherals\UART\OpenTitan_UART.cs" />
<<<<<<< HEAD
    <Compile Include="Peripherals\Timers\OpenTitan_Timer.cs" />
    <Compile Include="Peripherals\MTD\OpenTitan_FlashController.cs" />
    <Compile Include="Peripherals\SPI\IMXRT_FlexSPI.cs" />
    <Compile Include="Peripherals\SPI\IMXRT_LPSPI.cs" />
    <Compile Include="Peripherals\Sensors\GenericSPISensor.cs" />
    <Compile Include="Peripherals\Analog\IMXRT_ADC.cs" />
    <Compile Include="Peripherals\Timers\IMXRT_PWM.cs" />
    <Compile Include="Peripherals\Miscellaneous\MPFS_SystemServices.cs" />
    <Compile Include="Peripherals\Timers\NRF52840_Watchdog.cs" />
    <Compile Include="Peripherals\Storage\VirtIOBlockDevice.cs" />
=======
    <Compile Include="Peripherals\Analog\ADCChannel.cs" />
>>>>>>> 340f3a72
  </ItemGroup>
  <Import Project="$(MSBuildBinPath)\Microsoft.CSharp.targets" />
  <ProjectExtensions>
    <MonoDevelop>
      <Properties>
        <Policies>
          <TextStylePolicy FileWidth="120" TabWidth="4" IndentWidth="4" RemoveTrailingWhitespace="True" TabsToSpaces="True" NoTabsAfterNonTabs="True" EolMarker="Unix" scope="text/x-csharp" />
          <TextStylePolicy FileWidth="120" TabWidth="4" IndentWidth="4" RemoveTrailingWhitespace="True" TabsToSpaces="True" NoTabsAfterNonTabs="True" EolMarker="Unix" scope="text/plain" />
          <DotNetNamingPolicy DirectoryNamespaceAssociation="PrefixedHierarchical" ResourceNamePolicy="FileName" />
          <CSharpFormattingPolicy IndentBlock="True" IndentBraces="False" IndentSwitchSection="True" IndentSwitchCaseSection="True" LabelPositioning="OneLess" NewLinesForBracesInTypes="True" NewLinesForBracesInMethods="True" NewLinesForBracesInProperties="True" NewLinesForBracesInAccessors="True" NewLinesForBracesInAnonymousMethods="True" NewLinesForBracesInControlBlocks="True" NewLinesForBracesInAnonymousTypes="True" NewLinesForBracesInObjectCollectionArrayInitializers="True" NewLinesForBracesInLambdaExpressionBody="True" NewLineForElse="True" NewLineForCatch="True" NewLineForFinally="True" NewLineForMembersInObjectInit="True" NewLineForMembersInAnonymousTypes="True" NewLineForClausesInQuery="True" SpacingAfterMethodDeclarationName="False" SpaceWithinMethodDeclarationParenthesis="False" SpaceBetweenEmptyMethodDeclarationParentheses="False" SpaceAfterMethodCallName="False" SpaceWithinMethodCallParentheses="False" SpaceBetweenEmptyMethodCallParentheses="False" SpaceWithinExpressionParentheses="False" SpaceWithinCastParentheses="False" SpaceWithinOtherParentheses="False" SpaceAfterCast="False" SpacesIgnoreAroundVariableDeclaration="False" SpaceBeforeOpenSquareBracket="False" SpaceBetweenEmptySquareBrackets="False" SpaceWithinSquareBrackets="False" SpaceAfterColonInBaseTypeDeclaration="True" SpaceAfterComma="True" SpaceAfterDot="False" SpaceAfterSemicolonsInForStatement="True" SpaceBeforeColonInBaseTypeDeclaration="True" SpaceBeforeComma="False" SpaceBeforeDot="False" SpaceBeforeSemicolonsInForStatement="False" SpacingAroundBinaryOperator="Single" WrappingPreserveSingleLine="True" WrappingKeepStatementsOnSingleLine="True" PlaceSystemDirectiveFirst="True" SpaceAfterControlFlowStatementKeyword="False" scope="text/x-csharp" />
          <StandardHeader IncludeInNewFiles="True" Text="&#xA;Copyright (c) 2010-${Year} Antmicro&#xA;&#xA; This file is licensed under the MIT License.&#xA; Full license text is available in 'licenses/MIT.txt'.&#xA;" />
        </Policies>
      </Properties>
    </MonoDevelop>
  </ProjectExtensions>
  <ItemGroup>
    <None Include="Peripherals\Miscellaneous\BitBanding.tt">
      <Generator>TextTemplatingFileGenerator</Generator>
      <LastGenOutput>BitBanding.cs</LastGenOutput>
    </None>
  </ItemGroup>
  <ItemGroup>
    <None Include="..\Cores\Common\RegisterEnumParser.tt">
      <Link>Peripherals\CPU\Registers\RegisterEnumParser.tt</Link>
      <Generator>TextTemplatingFileGenerator</Generator>
      <LastGenOutput>RegisterEnumParser.cs</LastGenOutput>
    </None>
  </ItemGroup>
  <ItemGroup>
    <ProjectReference Include="..\Main\Emulator.csproj">
      <Project>{2901AECB-A54F-4FD8-9AC1-033D86DC7257}</Project>
      <Name>Emulator</Name>
    </ProjectReference>
    <ProjectReference Include="..\..\..\..\..\lib\Migrant\Migrant\Migrant.csproj">
      <Project>{5F87C357-09FB-4F53-BE37-41FE5BD88957}</Project>
      <Name>Migrant</Name>
    </ProjectReference>
    <ProjectReference Include="..\..\..\..\..\lib\ELFSharp\ELFSharp\ELFSharp.csproj">
      <Project>{CF944E09-7C14-433C-A185-161848E989B3}</Project>
      <Name>ELFSharp</Name>
    </ProjectReference>
    <ProjectReference Include="..\Extensions\Extensions.csproj">
      <Project>{4C636FAF-4650-4088-8EA8-2FCCC225E9CF}</Project>
      <Name>Extensions</Name>
    </ProjectReference>
    <ProjectReference Include="..\..\..\..\..\lib\Packet.Net\PacketDotNet\PacketDotNet.csproj">
      <Project>{55ABBA4C-AAF9-4726-A592-0C92436CEC92}</Project>
      <Name>PacketDotNet</Name>
    </ProjectReference>
  </ItemGroup>
  <ItemGroup>
    <Folder Include="Peripherals\Miscellaneous\SiLabs\" />
  </ItemGroup>
</Project><|MERGE_RESOLUTION|>--- conflicted
+++ resolved
@@ -319,12 +319,9 @@
     <Compile Include="Peripherals\SPI\DesignWare_SPI.cs" />
     <Compile Include="Peripherals\Miscellaneous\LiteX_MMCM.cs" />
     <Compile Include="Peripherals\Analog\EOSS3_ADC.cs" />
-<<<<<<< HEAD
     <Compile Include="Peripherals\Analog\STM32F0_ADC.cs" />
     <Compile Include="Peripherals\Analog\Xilinx_XADC.cs" />
-=======
     <Compile Include="Peripherals\Analog\STM32_ADC.cs" />
->>>>>>> 340f3a72
     <Compile Include="Peripherals\DMA\EOSS3_SPI_DMA.cs" />
     <Compile Include="Peripherals\Miscellaneous\EOSS3_PacketFIFO.cs" />
     <Compile Include="Peripherals\Miscellaneous\EOSS3_FlexibleFusionEngine.cs" />
@@ -390,7 +387,6 @@
     <Compile Include="Peripherals\Miscellaneous\OpenTitan_HMAC.cs" />
     <Compile Include="Peripherals\GPIOPort\IMXRT_GPIO.cs" />
     <Compile Include="Peripherals\UART\OpenTitan_UART.cs" />
-<<<<<<< HEAD
     <Compile Include="Peripherals\Timers\OpenTitan_Timer.cs" />
     <Compile Include="Peripherals\MTD\OpenTitan_FlashController.cs" />
     <Compile Include="Peripherals\SPI\IMXRT_FlexSPI.cs" />
@@ -401,9 +397,7 @@
     <Compile Include="Peripherals\Miscellaneous\MPFS_SystemServices.cs" />
     <Compile Include="Peripherals\Timers\NRF52840_Watchdog.cs" />
     <Compile Include="Peripherals\Storage\VirtIOBlockDevice.cs" />
-=======
     <Compile Include="Peripherals\Analog\ADCChannel.cs" />
->>>>>>> 340f3a72
   </ItemGroup>
   <Import Project="$(MSBuildBinPath)\Microsoft.CSharp.targets" />
   <ProjectExtensions>
