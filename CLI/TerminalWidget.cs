﻿//
// Copyright (c) Antmicro
//
// This file is part of the Emul8 project.
// Full license details are defined in the 'LICENSE' file.
//
using System;
using Xwt;
using Emul8.Peripherals.UART;
using AntShell.Terminal;
using Emul8.Utilities;
using Emul8.Logging;
using TermSharp;
<<<<<<< HEAD
=======
using System.Text;
>>>>>>> 5dc7cad5
using System.Collections.Generic;
using TermSharp.Rows;

namespace Emul8.CLI
{
    public partial class TerminalWidget : Widget
    {
        public TerminalWidget(Func<bool> focusProvider)
        {
<<<<<<< HEAD
            var shortcutDictionary = new Dictionary<KeyEventArgs, Action>
            {
                {CreateKey(Key.C, ModifierKeys.Shift | ModifierKeys.Control), CopyMarkedField},
                {CreateKey(Key.V, ModifierKeys.Shift | ModifierKeys.Control), PasteMarkedField},
                {CreateKey(Key.Insert, ModifierKeys.Shift), PasteMarkedField},
                {CreateKey(Key.PageUp, ModifierKeys.Shift), () => terminal.PageUp() },
                {CreateKey(Key.PageDown, ModifierKeys.Shift), () => terminal.PageDown() },
                {CreateKey(Key.Plus, ModifierKeys.Shift | ModifierKeys.Control), FontSizeUp},
                {CreateKey(Key.Minus, ModifierKeys.Control), FontSizeDown},
                {CreateKey(Key.NumPadAdd, ModifierKeys.Control), FontSizeUp},
                {CreateKey(Key.NumPadSubtract, ModifierKeys.Control), FontSizeDown},
                {CreateKey(Key.K0, ModifierKeys.Control), SetDefaultFontSize},
                {CreateKey(Key.NumPad0, ModifierKeys.Control), SetDefaultFontSize}
            };

=======
            modifyLineEndings = ConfigurationManager.Instance.Get("termsharp", "append-CR-to-LF", false);
>>>>>>> 5dc7cad5
            terminal = new Terminal(focusProvider);
            terminalInputOutputSource = new TerminalIOSource(terminal);
            IO = new IOProvider(terminalInputOutputSource);
            IO.BeforeWrite += b =>
            {
                // we do not check if previous byte was '\r', because it should not cause any problem to 
                // send it twice
                if(modifyLineEndings && b == '\n')
                {
                    IO.Write((byte)'\r');
                }
            };

            terminal.InnerMargin = new WidgetSpacing(5, 5, 5, 5);
            terminal.Cursor.Enabled = true;
            terminal.ContextMenu = CreatePopupMenu();

#if EMUL8_PLATFORM_WINDOWS
            terminal.CurrentFont = Xwt.Drawing.Font.SystemMonospaceFont;
#else
            var fontFile = typeof(TerminalWidget).Assembly.FromResourceToTemporaryFile("RobotoMono-Regular.ttf");
            Xwt.Drawing.Font.RegisterFontFromFile(fontFile);
            // here we try to load the robot font; unfortunately it is loaded even if there is
            // no such font available; because of that we have to check whether it is in fact
            // the font wanted
            var fontFace = ConfigurationManager.Instance.Get("termsharp", "font-face", "Roboto Mono");
            var fontSize = ConfigurationManager.Instance.Get("termsharp", "font-size", (int)PredefinedFontSize, x => x >= MinFontSize);
            var font = Xwt.Drawing.Font.FromName(fontFace);
            if(!font.Family.Contains(fontFace))
            {
                Logger.Log(LogLevel.Warning, "Cannot load '{0}' font form config file", fontFace);
                font = terminal.CurrentFont;
            }
            terminal.CurrentFont = font.WithSize(fontSize);
#endif
            if(!FirstWindowAlreadyShown)
            {
                terminal.AppendRow(new LogoRow());
                FirstWindowAlreadyShown = true;
                firstWindow = true;
            }
            else
            {
                terminal.AppendRow(new MonospaceTextRow(""));
            }

            var encoder = new TermSharp.Vt100.Encoder(x =>
            {
                terminal.ClearSelection();
                terminal.MoveScrollbarToEnd();
                terminalInputOutputSource.HandleInput(x);
            });

            terminal.KeyPressed += (s, a) =>
            {
                a.Handled = true;

                var modifiers = a.Modifiers;
                if(!Misc.IsOnOsX)
                {
                    modifiers &= ~(ModifierKeys.Command);
                }

                foreach(var entry in shortcutDictionary)
                {
                    if(modifiers == entry.Key.Modifiers)
                    {
                        if(a.Key == entry.Key.Key)
                        {
                            entry.Value();
                            return;
                        }
                    }
                }
                encoder.Feed(a.Key, modifiers);
            };
            Content = terminal;
        }

        public TerminalWidget(UARTBackend backend, Func<bool> focusProvider) : this(focusProvider)
        {
            backend.BindAnalyzer(IO);
        }

        public void Clear()
        {
            terminal.Clear();
        }

<<<<<<< HEAD
        public bool ModifyLineEndings
        {
            get { return modifyLineEndings; }
            set
            {
                modifyLineEndings = value;
                terminal.ContextMenu = CreatePopupMenu();
            }
        }

=======
>>>>>>> 5dc7cad5
        public event Action Initialized
        {
            add
            {
                terminal.Initialized += value;
            }
            remove
            {
                terminal.Initialized -= value;
            }
        }

        public IOProvider IO { get; private set; }

        protected override void Dispose(bool disposing)
        {
            base.Dispose(disposing);

            if(IO != null)
            {
                IO.Dispose();
                IO = null;
            }
        }

        protected override void OnBoundsChanged()
        {
            if(!firstWindow)
            {
                var availableScreenSize = terminal.ScreenSize + terminal.InnerMarginBottom - MinimalBottomMargin;
                var rowHeight = ((MonospaceTextRow)terminal.GetScreenRow(0, false)).LineHeight;
                var fullLinesCount = Math.Floor(availableScreenSize / rowHeight);
                var desiredScreenSize = rowHeight * fullLinesCount;
                terminal.InnerMarginBottom = Math.Floor(availableScreenSize - desiredScreenSize + MinimalBottomMargin);
            }

            base.OnBoundsChanged();
        }

        private Menu CreatePopupMenu()
        {
            var popup = new Menu();

            var copyItem = new MenuItem("Copy");
            copyItem.Clicked += delegate
            {
                CopyMarkedField();
            };
            popup.Items.Add(copyItem);

            var pasteItem = new MenuItem("Paste");
            pasteItem.Clicked += delegate
            {
                PasteMarkedField();
            };
            popup.Items.Add(pasteItem);

            var lineEndingsItem = new MenuItem(lineEndingsDictionary[!modifyLineEndings]);
            lineEndingsItem.Clicked += delegate
            {
                modifyLineEndings = !modifyLineEndings;
                lineEndingsItem.Label = lineEndingsDictionary[!modifyLineEndings];
                ConfigurationManager.Instance.Set("termsharp", "append-CR-to-LF", modifyLineEndings);
            };
            popup.Items.Add(lineEndingsItem);

            return popup;
        }

<<<<<<< HEAD
        private KeyEventArgs CreateKey(Key key, ModifierKeys modifierKeys)
        {
            return new KeyEventArgs(key, modifierKeys, false, 0);
        }

        private readonly Func<TerminalWidget, MenuItem[]> additionalMenuItemProvider;
        private bool modifyLineEndings;
        private bool firstWindow;   
=======
        private Dictionary<bool, string> lineEndingsDictionary = new Dictionary<bool, string>
        {
            {true, "Append '\\r' to line ending"},
            {false, "Do not append '\\r' to line ending"}
        };

        private bool modifyLineEndings;
        private bool firstWindow;

        private readonly Terminal terminal;
        private readonly TerminalIOSource terminalInputOutputSource;

>>>>>>> 5dc7cad5
        private static bool FirstWindowAlreadyShown;
        private Terminal terminal;
        private TerminalIOSource terminalInputOutputSource;
        private const int MinimalBottomMargin = 2;
        private const double PredefinedFontSize = 10.0;
        private const double MinFontSize = 1.0;
    }
}<|MERGE_RESOLUTION|>--- conflicted
+++ resolved
@@ -1,4 +1,4 @@
-﻿//
+﻿﻿//
 // Copyright (c) Antmicro
 //
 // This file is part of the Emul8 project.
@@ -11,10 +11,6 @@
 using Emul8.Utilities;
 using Emul8.Logging;
 using TermSharp;
-<<<<<<< HEAD
-=======
-using System.Text;
->>>>>>> 5dc7cad5
 using System.Collections.Generic;
 using TermSharp.Rows;
 
@@ -24,7 +20,6 @@
     {
         public TerminalWidget(Func<bool> focusProvider)
         {
-<<<<<<< HEAD
             var shortcutDictionary = new Dictionary<KeyEventArgs, Action>
             {
                 {CreateKey(Key.C, ModifierKeys.Shift | ModifierKeys.Control), CopyMarkedField},
@@ -40,9 +35,7 @@
                 {CreateKey(Key.NumPad0, ModifierKeys.Control), SetDefaultFontSize}
             };
 
-=======
             modifyLineEndings = ConfigurationManager.Instance.Get("termsharp", "append-CR-to-LF", false);
->>>>>>> 5dc7cad5
             terminal = new Terminal(focusProvider);
             terminalInputOutputSource = new TerminalIOSource(terminal);
             IO = new IOProvider(terminalInputOutputSource);
@@ -132,19 +125,6 @@
             terminal.Clear();
         }
 
-<<<<<<< HEAD
-        public bool ModifyLineEndings
-        {
-            get { return modifyLineEndings; }
-            set
-            {
-                modifyLineEndings = value;
-                terminal.ContextMenu = CreatePopupMenu();
-            }
-        }
-
-=======
->>>>>>> 5dc7cad5
         public event Action Initialized
         {
             add
@@ -214,16 +194,11 @@
             return popup;
         }
 
-<<<<<<< HEAD
         private KeyEventArgs CreateKey(Key key, ModifierKeys modifierKeys)
         {
             return new KeyEventArgs(key, modifierKeys, false, 0);
         }
 
-        private readonly Func<TerminalWidget, MenuItem[]> additionalMenuItemProvider;
-        private bool modifyLineEndings;
-        private bool firstWindow;   
-=======
         private Dictionary<bool, string> lineEndingsDictionary = new Dictionary<bool, string>
         {
             {true, "Append '\\r' to line ending"},
@@ -232,11 +207,6 @@
 
         private bool modifyLineEndings;
         private bool firstWindow;
-
-        private readonly Terminal terminal;
-        private readonly TerminalIOSource terminalInputOutputSource;
-
->>>>>>> 5dc7cad5
         private static bool FirstWindowAlreadyShown;
         private Terminal terminal;
         private TerminalIOSource terminalInputOutputSource;
